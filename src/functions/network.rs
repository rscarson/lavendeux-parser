use std::net::ToSocketAddrs;
use std::time::Duration;
use crate::value::{Value};
use crate::errors::*;

pub fn builtin_resolve(args: &[Value]) -> Result<Value, ParserError> {
    if args.len() != 1 {
        return Err(ParserError::FunctionNArg(FunctionNArgError::new("resolve(hostname)", 1, 1)));
    }

    let mut hostname = args[0].as_string();
    if !hostname.contains(':') {
        hostname += ":80";
    }

    match hostname.to_socket_addrs() {
        Ok(mut addresses) => {
            let address = addresses.next().unwrap().to_string();
            let suffix = ":".to_string() + address.split(':').last().unwrap();

            Ok(Value::String(address.replace(&suffix, "")))
        },
        Err(e) => Err(ParserError::General(e.to_string()))
    }
}

pub fn builtin_get(args: &[Value]) -> Result<Value, ParserError> {
    if args.is_empty() {
        return Err(ParserError::FunctionNArg(FunctionNArgError::new("get(url, [\"header-name=value\", ...])", 1, 1)));
    }

    match reqwest::blocking::Client::builder().timeout(Duration::from_millis(500)).build() {
        Ok(client) => {
            let mut request = client.get(args[0].as_string());
            for arg in args.iter().skip(1) {
                let header = arg.as_string().split('=').map(|e|e.to_string()).collect::<Vec<String>>();
                if header.len() < 2 { return Err(ParserError::General("malformed header".to_string())); }
                request = request.header(header[0].clone(), header[1..].join("="));
            }

            match request.send() {
                Ok(res) => {
                    match res.text() {
                        Ok(s) => Ok(Value::String(s)),
                        Err(e) => Err(ParserError::General(e.to_string()))
                    }
                },
                Err(e) => {
                    Err(ParserError::General(e.to_string()))
                }
            }
        },
        Err(e) => Err(ParserError::General(e.to_string()))
    }
}

pub fn builtin_post(args: &[Value]) -> Result<Value, ParserError> {
    if args.len() != 2 {
        return Err(ParserError::FunctionNArg(FunctionNArgError::new("post(url, body)", 1, 1)));
    }

    match reqwest::blocking::Client::builder().timeout(Duration::from_millis(500)).build() {
        Ok(client) => {
            let mut request = client.post(args[0].as_string()).body(args[1].as_string());
            for arg in args.iter().skip(2) {
                let header = arg.as_string().split('=').map(|e|e.to_string()).collect::<Vec<String>>();
                if header.len() < 2 { return Err(ParserError::General("malformed header".to_string())); }
                request = request.header(header[0].clone(), header[1..].join("="));
            }

            match request.send() {
                Ok(res) => {
                    match res.text() {
                        Ok(s) => Ok(Value::String(s)),
                        Err(e) => Err(ParserError::General(e.to_string()))
                    }
                },
                Err(e) => {
                    Err(ParserError::General(e.to_string()))
                }
            }
        },
        Err(e) => Err(ParserError::General(e.to_string()))
    }
}

#[cfg(test)]
mod test_builtin_table {
    use super::*;
    
    #[test]
    fn test_get() {
        let result = builtin_get(&[Value::String("https://google.com".to_string()), Value::String("authorization=5".to_string())]).unwrap();
        assert_eq!(true, result.as_string().to_lowercase().starts_with("<!doctype"));
    }
    
    #[test]
    fn test_post() {
        let result = builtin_post(&[Value::String("https://google.com".to_string()), Value::String("body".to_string())]).unwrap();
        assert_eq!(true, result.as_string().to_lowercase().starts_with("<!doctype"));
    }
    
    #[test]
    fn test_resolve() {
<<<<<<< HEAD
        let result = builtin_resolve(&[AtomicValue::String("localhost".to_string())]).unwrap().as_string();
=======
        let result = builtin_resolve(&[Value::String("localhost".to_string())]).unwrap().as_string();
>>>>>>> b574dfc7
        assert_eq!(true, result == "127.0.0.1" || result == "[::1]");
    }
}<|MERGE_RESOLUTION|>--- conflicted
+++ resolved
@@ -1,112 +1,108 @@
-use std::net::ToSocketAddrs;
-use std::time::Duration;
-use crate::value::{Value};
-use crate::errors::*;
-
-pub fn builtin_resolve(args: &[Value]) -> Result<Value, ParserError> {
-    if args.len() != 1 {
-        return Err(ParserError::FunctionNArg(FunctionNArgError::new("resolve(hostname)", 1, 1)));
-    }
-
-    let mut hostname = args[0].as_string();
-    if !hostname.contains(':') {
-        hostname += ":80";
-    }
-
-    match hostname.to_socket_addrs() {
-        Ok(mut addresses) => {
-            let address = addresses.next().unwrap().to_string();
-            let suffix = ":".to_string() + address.split(':').last().unwrap();
-
-            Ok(Value::String(address.replace(&suffix, "")))
-        },
-        Err(e) => Err(ParserError::General(e.to_string()))
-    }
-}
-
-pub fn builtin_get(args: &[Value]) -> Result<Value, ParserError> {
-    if args.is_empty() {
-        return Err(ParserError::FunctionNArg(FunctionNArgError::new("get(url, [\"header-name=value\", ...])", 1, 1)));
-    }
-
-    match reqwest::blocking::Client::builder().timeout(Duration::from_millis(500)).build() {
-        Ok(client) => {
-            let mut request = client.get(args[0].as_string());
-            for arg in args.iter().skip(1) {
-                let header = arg.as_string().split('=').map(|e|e.to_string()).collect::<Vec<String>>();
-                if header.len() < 2 { return Err(ParserError::General("malformed header".to_string())); }
-                request = request.header(header[0].clone(), header[1..].join("="));
-            }
-
-            match request.send() {
-                Ok(res) => {
-                    match res.text() {
-                        Ok(s) => Ok(Value::String(s)),
-                        Err(e) => Err(ParserError::General(e.to_string()))
-                    }
-                },
-                Err(e) => {
-                    Err(ParserError::General(e.to_string()))
-                }
-            }
-        },
-        Err(e) => Err(ParserError::General(e.to_string()))
-    }
-}
-
-pub fn builtin_post(args: &[Value]) -> Result<Value, ParserError> {
-    if args.len() != 2 {
-        return Err(ParserError::FunctionNArg(FunctionNArgError::new("post(url, body)", 1, 1)));
-    }
-
-    match reqwest::blocking::Client::builder().timeout(Duration::from_millis(500)).build() {
-        Ok(client) => {
-            let mut request = client.post(args[0].as_string()).body(args[1].as_string());
-            for arg in args.iter().skip(2) {
-                let header = arg.as_string().split('=').map(|e|e.to_string()).collect::<Vec<String>>();
-                if header.len() < 2 { return Err(ParserError::General("malformed header".to_string())); }
-                request = request.header(header[0].clone(), header[1..].join("="));
-            }
-
-            match request.send() {
-                Ok(res) => {
-                    match res.text() {
-                        Ok(s) => Ok(Value::String(s)),
-                        Err(e) => Err(ParserError::General(e.to_string()))
-                    }
-                },
-                Err(e) => {
-                    Err(ParserError::General(e.to_string()))
-                }
-            }
-        },
-        Err(e) => Err(ParserError::General(e.to_string()))
-    }
-}
-
-#[cfg(test)]
-mod test_builtin_table {
-    use super::*;
-    
-    #[test]
-    fn test_get() {
-        let result = builtin_get(&[Value::String("https://google.com".to_string()), Value::String("authorization=5".to_string())]).unwrap();
-        assert_eq!(true, result.as_string().to_lowercase().starts_with("<!doctype"));
-    }
-    
-    #[test]
-    fn test_post() {
-        let result = builtin_post(&[Value::String("https://google.com".to_string()), Value::String("body".to_string())]).unwrap();
-        assert_eq!(true, result.as_string().to_lowercase().starts_with("<!doctype"));
-    }
-    
-    #[test]
-    fn test_resolve() {
-<<<<<<< HEAD
-        let result = builtin_resolve(&[AtomicValue::String("localhost".to_string())]).unwrap().as_string();
-=======
-        let result = builtin_resolve(&[Value::String("localhost".to_string())]).unwrap().as_string();
->>>>>>> b574dfc7
-        assert_eq!(true, result == "127.0.0.1" || result == "[::1]");
-    }
+use std::net::ToSocketAddrs;
+use std::time::Duration;
+use crate::value::{Value};
+use crate::errors::*;
+
+pub fn builtin_resolve(args: &[Value]) -> Result<Value, ParserError> {
+    if args.len() != 1 {
+        return Err(ParserError::FunctionNArg(FunctionNArgError::new("resolve(hostname)", 1, 1)));
+    }
+
+    let mut hostname = args[0].as_string();
+    if !hostname.contains(':') {
+        hostname += ":80";
+    }
+
+    match hostname.to_socket_addrs() {
+        Ok(mut addresses) => {
+            let address = addresses.next().unwrap().to_string();
+            let suffix = ":".to_string() + address.split(':').last().unwrap();
+
+            Ok(Value::String(address.replace(&suffix, "")))
+        },
+        Err(e) => Err(ParserError::General(e.to_string()))
+    }
+}
+
+pub fn builtin_get(args: &[Value]) -> Result<Value, ParserError> {
+    if args.is_empty() {
+        return Err(ParserError::FunctionNArg(FunctionNArgError::new("get(url, [\"header-name=value\", ...])", 1, 1)));
+    }
+
+    match reqwest::blocking::Client::builder().timeout(Duration::from_millis(500)).build() {
+        Ok(client) => {
+            let mut request = client.get(args[0].as_string());
+            for arg in args.iter().skip(1) {
+                let header = arg.as_string().split('=').map(|e|e.to_string()).collect::<Vec<String>>();
+                if header.len() < 2 { return Err(ParserError::General("malformed header".to_string())); }
+                request = request.header(header[0].clone(), header[1..].join("="));
+            }
+
+            match request.send() {
+                Ok(res) => {
+                    match res.text() {
+                        Ok(s) => Ok(Value::String(s)),
+                        Err(e) => Err(ParserError::General(e.to_string()))
+                    }
+                },
+                Err(e) => {
+                    Err(ParserError::General(e.to_string()))
+                }
+            }
+        },
+        Err(e) => Err(ParserError::General(e.to_string()))
+    }
+}
+
+pub fn builtin_post(args: &[Value]) -> Result<Value, ParserError> {
+    if args.len() != 2 {
+        return Err(ParserError::FunctionNArg(FunctionNArgError::new("post(url, body)", 1, 1)));
+    }
+
+    match reqwest::blocking::Client::builder().timeout(Duration::from_millis(500)).build() {
+        Ok(client) => {
+            let mut request = client.post(args[0].as_string()).body(args[1].as_string());
+            for arg in args.iter().skip(2) {
+                let header = arg.as_string().split('=').map(|e|e.to_string()).collect::<Vec<String>>();
+                if header.len() < 2 { return Err(ParserError::General("malformed header".to_string())); }
+                request = request.header(header[0].clone(), header[1..].join("="));
+            }
+
+            match request.send() {
+                Ok(res) => {
+                    match res.text() {
+                        Ok(s) => Ok(Value::String(s)),
+                        Err(e) => Err(ParserError::General(e.to_string()))
+                    }
+                },
+                Err(e) => {
+                    Err(ParserError::General(e.to_string()))
+                }
+            }
+        },
+        Err(e) => Err(ParserError::General(e.to_string()))
+    }
+}
+
+#[cfg(test)]
+mod test_builtin_table {
+    use super::*;
+    
+    #[test]
+    fn test_get() {
+        let result = builtin_get(&[Value::String("https://google.com".to_string()), Value::String("authorization=5".to_string())]).unwrap();
+        assert_eq!(true, result.as_string().to_lowercase().starts_with("<!doctype"));
+    }
+    
+    #[test]
+    fn test_post() {
+        let result = builtin_post(&[Value::String("https://google.com".to_string()), Value::String("body".to_string())]).unwrap();
+        assert_eq!(true, result.as_string().to_lowercase().starts_with("<!doctype"));
+    }
+    
+    #[test]
+    fn test_resolve() {
+        let result = builtin_resolve(&[Value::String("localhost".to_string())]).unwrap().as_string();
+        assert_eq!(true, result == "127.0.0.1" || result == "[::1]");
+    }
 }